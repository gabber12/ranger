--- conflicted
+++ resolved
@@ -43,7 +43,7 @@
 
 @Slf4j
 @NoArgsConstructor(access = AccessLevel.PROTECTED)
-@SuppressWarnings({"unchecked", "rawtypes", "unused"})
+@SuppressWarnings({"unchecked", "unused", "UnusedReturnValue"})
 public abstract class BaseServiceProviderBuilder<T, B extends BaseServiceProviderBuilder<T, B, S>, S extends Serializer<T>> {
 
     protected String namespace;
@@ -61,11 +61,7 @@
     protected final List<Signal<HealthcheckResult>> additionalRefreshSignals = Lists.newArrayList();
 
     /* list of isolated monitors */
-<<<<<<< HEAD
-    private final List<IsolatedHealthMonitor> isolatedMonitors = Lists.newArrayList();
-=======
     private final List<IsolatedHealthMonitor<HealthcheckStatus>> isolatedMonitors = Lists.newArrayList();
->>>>>>> 96143c3e
 
     public BaseServiceProviderBuilder<T, B, S> withNamespace(final String namespace) {
         this.namespace = namespace;
